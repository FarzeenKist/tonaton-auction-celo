--- conflicted
+++ resolved
@@ -135,7 +135,6 @@
      */
     function bid(uint256 index) external payable auctionHasStarted(index) {
         Auction storage _auction = auctions[index];
-<<<<<<< HEAD
         require(
             msg.value > _auction.highestBid && msg.value >= _auction.leastBid,
             "Amount is too small"
@@ -146,12 +145,6 @@
         );
         require(_auction.endTime > block.timestamp, "Auction is over");
         if (msg.value > _auction.highestBid) {
-=======
-        require(msg.value > _auction.leastBid, "Amount is too small");
-        require(_auction.endTime > block.timestamp, "Auction is over");
-
-        if(msg.value > _auction.highestBid){
->>>>>>> 898d6505
             _auction.highestBid = msg.value;
             _auction.highestBidder = msg.sender;
         }
@@ -172,28 +165,13 @@
         auctionHasStarted(index)
     {
         Auction storage _auction = auctions[index];
-<<<<<<< HEAD
-        require(
-            block.timestamp >= _auction.endTime,
-            "Auction time has not elapsed"
-        );
-
-        if (_auction.highestBidder == address(0)) {
-            IERC721(_auction.nft).transferFrom(
-                address(this),
-                _auction.seller,
-                _auction.tokenId
-            );
-            emit AuctionEnded(index, block.timestamp);
-            return;
-=======
+
         require(block.timestamp >= _auction.endTime, "Auction time has not elapsed");
 
         if(_auction.highestBidder == address(0)){
              IERC721(_auction.nft).safeTransferFrom(address(this), _auction.seller, _auction.tokenId);
              emit AuctionEnded(index, block.timestamp);
              return;
->>>>>>> 898d6505
         }
 
         address winner = _auction.highestBidder;
@@ -202,17 +180,8 @@
         uint256 amount = _auction.highestBid - fee;
         _chargedFees += fee;
 
-<<<<<<< HEAD
-        IERC721(_auction.nft).transferFrom(
-            address(this),
-            winner,
-            _auction.tokenId
-        );
-
-=======
         IERC721(_auction.nft).safeTransferFrom(address(this), winner, _auction.tokenId);
         
->>>>>>> 898d6505
         _auction.highestBid = 0;
 
         (bool sent, ) = payable(_auction.seller).call{value: amount}("");
@@ -244,18 +213,10 @@
     }
 
     ///@dev withdraw fees charged for successful auctions
-<<<<<<< HEAD
-    function withdrawChargedFees() external payable onlyAdmin {
-        uint256 amount = _chargedFees;
-        _chargedFees = 0;
-        (bool sent, ) = payable(_admin).call{value: amount}("");
-=======
-
     function withdrawChargedFees() external onlyAdmin {
         uint amount = _chargedFees;
         _chargedFees = 0;
         (bool sent,) = msg.sender.call{value: amount}("");
->>>>>>> 898d6505
         require(sent, "Failed to send amount");
     }
 
@@ -271,4 +232,5 @@
     ) external pure override returns (bytes4) {
         return bytes4(this.onERC721Received.selector);
     }
+
 }